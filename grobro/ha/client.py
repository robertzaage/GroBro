--- conflicted
+++ resolved
@@ -123,7 +123,15 @@
     def __init__(self, mqtt_config: model.MQTTConfig):
         # Setup target MQTT client for publishing
         LOG.info(f"Connecting to HA broker at '{mqtt_config.host}:{mqtt_config.port}'")
-        self._client = mqtt.Client(mqtt.CallbackAPIVersion.VERSION2, client_id="grobro-ha")
+
+        client_id_suffix = os.getenv("MQTT_CLIENT_SUFFIX", "")
+        client_id = f"grobro-ha{('-' + client_id_suffix) if client_id_suffix else ''}"
+
+        self._client = mqtt.Client(
+            mqtt.CallbackAPIVersion.VERSION2,
+            client_id=client_id
+        )
+
         if mqtt_config.username and mqtt_config.password:
             self._client.username_pw_set(mqtt_config.username, mqtt_config.password)
         if mqtt_config.use_tls:
@@ -402,32 +410,6 @@
             "unique_id": restart_uid
         }
 
-<<<<<<< HEAD
-=======
-        # Config command: Sync Time (register 31 / Value "%Y-%m-%d %H:%M:%S")
-        time_sync_uid = f"grobro_{device_id}_sync_time"
-        payload["cmps"][time_sync_uid] = {
-            "platform": "button",
-            "name": "Sync Time",
-            "icon": "mdi:clock-outline",
-            "command_topic": f"{HA_BASE_TOPIC}/config/grobro/{device_id}/31/set",
-            "unique_id": time_sync_uid
-        }
-
-        # Config command: Data Interval (Register 4 / Value <n> minutes)
-        interval_uid = f"grobro_{device_id}_data_interval"
-        payload["cmps"][interval_uid] = {
-            "platform": "number",
-            "name": "Data Interval",
-            "command_topic": f"{HA_BASE_TOPIC}/config/grobro/{device_id}/4/set",
-            "min": 0,
-            "max": 60,
-            "step": 1,
-            "mode": "slider",
-            "unique_id": interval_uid
-        }
-
->>>>>>> 147acd0b
         # Read-All Button
         payload["cmps"][f"grobro_{device_id}_cmd_read_all"] = {
             "command_topic": f"{HA_BASE_TOPIC}/button/grobro/{device_id}/read_all/read",
